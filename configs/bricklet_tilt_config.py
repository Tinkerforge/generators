--- conflicted
+++ resolved
@@ -29,15 +29,12 @@
 * 0 = Closed: The ball in the tilt switch closes the circuit.
 * 1 = Open: The ball in the tilt switch does not close the circuit.
 * 2 = Closed Vibrating: The tilt switch is in motion (rapid change between open and close).
-<<<<<<< HEAD
 
 .. image:: /Images/Bricklets/bricklet_tilt_mechanics.jpg
    :scale: 100 %
    :alt: Tilt states
    :align: center
 
-=======
->>>>>>> 02c6fd34
 """,
 'de':
 """
@@ -47,15 +44,12 @@
 * 0 = Closed: Der Ball im Neigungsschalter schließt den Stromkreis.
 * 1 = Open: Der Ball im Neigungsschalter schließt den Stromkreis nicht.
 * 2 = Closed Vibrating: Der Neigungsschalter ist in Bewegung (schnelle Änderungen zwischen open und close).
-<<<<<<< HEAD
 
 .. image:: /Images/Bricklets/bricklet_tilt_mechanics.jpg
    :scale: 100 %
    :alt: Tilt-Zustände
    :align: center
 
-=======
->>>>>>> 02c6fd34
 """
 }]
 })
